[tox]
min_version = 4.0
# these are the default environments, i.e. the list of tests running when you
# execute `tox` in the command-line without anything else
envlist =
    lint
    build
    pet-mad-tests
    pet-mad-dos-tests
    pet-mad-tests-dev
    deprecated-pet-tests
    docs

[testenv]
passenv = *
lint_folders =
    "{toxinidir}/src/" \
<<<<<<< HEAD
    "{toxinidir}/docs/src/"
=======
    "{toxinidir}/tests/"
>>>>>>> d559cc6e

[testenv:lint]
description = Run linters and type checks
package = skip
deps =
    ruff
    mypy
    sphinx-lint
commands =
    ruff format --diff {[testenv]lint_folders}
    ruff check {[testenv]lint_folders}
    mypy {[testenv]lint_folders}
    sphinx-lint \
        --enable all \
        -i {[testenv]lint_folders} "{toxinidir}/README.md"

[testenv:format]
description = Abuse tox to do actual formatting on all files.
package = skip
deps = 
    ruff
    rstfmt
commands =
    ruff format {[testenv]lint_folders}
    ruff check --fix-only {[testenv]lint_folders} "{toxinidir}/README.md" {posargs}
    rstfmt {[testenv]lint_folders}

[testenv:pet-mad-tests]
description = Run basic package tests with pytest
passenv = *
deps =
    pytest

changedir = tests/pet_mad
allowlist_externals = bash
commands =
    pytest \
        --deselect=tests/pet_mad/test_pet_mad_basic_usage.py::test_version_deprecated \
        {posargs}

[testenv:pet-mad-tests-dev]
description = Run basic package tests against metatrain dev version
deps =
    pytest
changedir = tests/pet_mad
commands =
    pip install "metatrain @ git+https://github.com/metatensor/metatrain.git"
    pytest \
        --deselect=tests/pet_mad/test_pet_mad_basic_usage.py::test_version_deprecated \
        {posargs}

[testenv:pet-mad-dos-tests]
description = Run basic package tests with pytest
deps =
    pytest

changedir = tests/pet_mad_dos
allowlist_externals = bash
commands =
    pytest {posargs}

[testenv:deprecated-pet-tests]
description = Run deprecated PET tests with pytest
passenv = *
deps =
    pytest
extras = deprecated
commands =
    python -m pip uninstall -y pet_neighbors_convert
    python -m pip install pet-neighbors-convert --no-build-isolation
    pytest tests/pet_mad/test_pet_mad_basic_usage.py::test_version_deprecated

[testenv:build]
description = builds the package and checks integrity
usedevelop = true
deps =
    build
    check-manifest
    twine
allowlist_externals = rm
commands_pre =
    rm -f {toxinidir}/dist/*.whl
    rm -f {toxinidir}/dist/*.tar.gz
commands =
    python -m build
    twine check dist/*.tar.gz dist/*.whl
    check-manifest {toxinidir}

[testenv:docs]
description = Build documentation with Sphinx
allowlist_externals = rm
extras = docs
commands_pre =
    rm -rf {toxinidir}/docs/build
commands =
    sphinx-build -b html {toxinidir}/docs/src {toxinidir}/docs/build/html<|MERGE_RESOLUTION|>--- conflicted
+++ resolved
@@ -15,11 +15,8 @@
 passenv = *
 lint_folders =
     "{toxinidir}/src/" \
-<<<<<<< HEAD
+    "{toxinidir}/tests/" \
     "{toxinidir}/docs/src/"
-=======
-    "{toxinidir}/tests/"
->>>>>>> d559cc6e
 
 [testenv:lint]
 description = Run linters and type checks
