--- conflicted
+++ resolved
@@ -40,11 +40,11 @@
 
 [testenv:pet-mad-tests]
 description = Run basic package tests with pytest
+passenv = *
 deps =
     pytest
     pytest-cov
 
-<<<<<<< HEAD
 changedir = tests/pet_mad
 allowlist_externals = bash
 commands =
@@ -58,16 +58,12 @@
 
 [testenv:pet-mad-dos-tests]
 description = Run basic package tests with pytest
-passenv = *
 deps =
     pytest
     pytest-cov
 
 changedir = tests/pet_mad_dos
 allowlist_externals = bash
-=======
-changedir = tests
->>>>>>> b5724f54
 commands =
     pytest \
         --cov={env_site_packages_dir}/pet_mad \
@@ -84,7 +80,7 @@
 commands =
     pip install "metatrain @ git+https://github.com/metatensor/metatrain.git"
     pytest \
-        --deselect=tests/test_basic_usage.py::test_version_deprecated \
+        --deselect=tests/pet_mad/test_basic_usage.py::test_version_deprecated \
         {posargs}
 
 [testenv:deprecated-pet-tests]
