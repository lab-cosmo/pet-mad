--- conflicted
+++ resolved
@@ -1,19 +1,10 @@
 import logging
 import os
-<<<<<<< HEAD
-from typing import Dict, Optional, Tuple, List, Union
-=======
 from typing import Optional, Tuple, List, Union, Dict, Any
->>>>>>> ba315927
 
 from metatomic.torch import ModelOutput
 from metatomic.torch.ase_calculator import MetatomicCalculator
 from platformdirs import user_cache_dir
-<<<<<<< HEAD
-from scipy.integrate import lebedev_rule
-from scipy.spatial.transform import Rotation as R
-=======
->>>>>>> ba315927
 import torch
 import numpy as np
 from ase import Atoms
@@ -22,7 +13,6 @@
 
 from ._models import get_pet_mad, get_pet_mad_dos, _get_bandgap_model
 from .utils import (
-    accumulate_rotational_moments,
     compute_rotational_average,
     get_num_electrons,
     fermi_dirac_distribution,
@@ -128,17 +118,6 @@
                     additional_outputs["energy_ensemble"] = ModelOutput(
                         quantity="energy", unit="eV", per_atom=False
                     )
-<<<<<<< HEAD
-
-        # Initialize Lebedev grid for rotational averaging
-        self._init_lebedev_grid(
-            rotational_average_order,
-            initial_batch_size,
-            min_batch_size,
-            lebedev_n_alpha,
-        )
-=======
->>>>>>> ba315927
 
         model = get_pet_mad(version=version, checkpoint_path=checkpoint_path)
 
@@ -206,155 +185,6 @@
         If the `rotational_average_order` parameter is set during initialization, the prediction
         will be averaged over unique rotations in the Lebedev-Laikov grid of a chosen order.
         """
-<<<<<<< HEAD
-
-        super().calculate(atoms, properties, system_changes)
-        if self._rotational_average_order is not None:
-            self._compute_rotational_average(atoms, properties, system_changes)
-
-    def _init_lebedev_grid(
-        self,
-        order,
-        initial_batch_size,
-        min_batch_size,
-        lebedev_n_alpha,
-    ) -> None:
-        self._rotational_average_order = order
-        if order is None:
-            return
-        if order not in AVAILABLE_LEBEDEV_GRID_ORDERS:
-            raise ValueError(
-                f"Lebedev-Laikov grid order {order} is not available. "
-                f"Please use one of the following orders: {AVAILABLE_LEBEDEV_GRID_ORDERS}."
-            )
-        # Build SO(3) samples from (S^2 Lebedev) x (S^1 uniform)
-        # lebedev_rule returns points on the sphere in Cartesian coordinates and
-        # weights
-        x, w = lebedev_rule(self._rotational_average_order)  # x: (3, m); w: (m,)
-        self.lebedev_n_alpha = lebedev_n_alpha
-
-        # For each direction n_i, construct rotation R_align that maps z-hat to n_i.
-        # Then compose with an in-plane rotation by alpha in {2pi j / n_alpha}.
-        # We store full rotation matrices and per-rotation weights
-        zhat = np.array([0.0, 0.0, 1.0])
-        alphas = (2.0 * np.pi / self.lebedev_n_alpha) * np.arange(self.lebedev_n_alpha)
-
-        # Create rotation matrices and weights
-        rot_mats = []
-        weights = []
-        for n, wi in zip(x.T, w):
-            n_norm = np.linalg.norm(n)
-            if n_norm == 0:
-                continue
-            n_hat = n / n_norm
-            # Rotation that takes zhat to n_hat (axis-angle via cross/acos)
-            c = float(np.clip(np.dot(zhat, n_hat), -1.0, 1.0))
-            if c > 1.0 - 1e-12:
-                R_align = np.eye(3)
-            elif c < -1.0 + 1e-12:
-                # 180 deg. about any axis orthogonal to z
-                R_align = R.from_rotvec(np.pi * np.array([1.0, 0.0, 0.0])).as_matrix()
-            else:
-                axis = np.cross(zhat, n_hat)
-                axis /= np.linalg.norm(axis)
-                angle = np.arccos(c)
-                R_align = R.from_rotvec(angle * axis).as_matrix()
-
-            for a in alphas:
-                Rz = R.from_rotvec(a * zhat).as_matrix()
-                # First align z -> n, then spin around new z by alpha
-                # Total rotation acts on row-vectors as r @ R^T, so we store R_total
-                # accordingly.
-                rot_mats.append(Rz @ R_align)
-                weights.append(wi / self.lebedev_n_alpha)
-
-        # Cache rotations and weights
-        R_all = np.stack(rot_mats, axis=0)  # (B, 3, 3)
-        w_all = np.array(weights)  # (B,)
-        self.rotations = np.ascontiguousarray(R_all)
-        self.weights = np.ascontiguousarray(w_all)
-        self.wsum = float(self.weights.sum())
-
-        # Precompute weighted rotations for faster forces averaging
-        self.wR = np.ascontiguousarray(self.weights[:, None, None] * self.rotations)
-        self.total_rot = int(self.rotations.shape[0])
-
-        # batching configuration
-        if initial_batch_size is None and self.total_rot is not None:
-            initial_batch_size = self.total_rot
-        self.initial_batch_size = int(max(1, min(initial_batch_size, self.total_rot)))
-        self.min_batch_size = int(max(1, min(min_batch_size, self.initial_batch_size)))
-
-    def _compute_rotational_average(self, atoms, properties, system_changes) -> None:
-        need_forces = "forces" in properties or "non_conservative_forces" in properties
-        need_stress = "stress" in properties or "non_conservative_stress" in properties
-        want_grads = bool(need_forces or need_stress)
-
-        B = self.total_rot
-        start = 0
-        batch_size = self.initial_batch_size
-
-        m1: Dict[str, Union[np.ndarray, float]] = {}  # sum w*x
-        m2: Dict[str, Union[np.ndarray, float]] = {}  # sum w*x^2
-        while start < B:
-            end = min(start + batch_size, B)
-
-            R_b = self.rotations[start:end]  # (b,3,3)
-            w_b = self.weights[start:end]  # (b,)
-
-            # Rotate systems for this batch only
-            rotated_atoms = rotate_atoms(atoms, R_b)
-
-            # Try to compute. If OOM, back off the batch size and retry
-            while True:
-                try:
-                    res_b = self.compute_energy(
-                        rotated_atoms, compute_forces_and_stresses=want_grads
-                    )
-                    break
-                except RuntimeError as runtime_error:
-                    # Check if OOM
-                    if "CUDA out of memory" not in str(runtime_error):
-                        raise
-                    if batch_size < self.min_batch_size:
-                        raise
-                    batch_size = max(self.min_batch_size, batch_size // 2)
-                    end = min(start + batch_size, B)
-                    R_b = self.rotations[start:end]
-                    w_b = self.weights[start:end]
-                    rotated_atoms = rotate_atoms(atoms, R_b)
-                except Exception as e:
-                    # Torch CUDA OOM handling if available
-                    if isinstance(e, torch.cuda.OutOfMemoryError):
-                        if batch_size < self.min_batch_size:
-                            raise
-                        try:
-                            torch.cuda.empty_cache()
-                        except Exception:
-                            pass
-                        batch_size = max(self.min_batch_size, batch_size // 2)
-                        end = min(start + batch_size, B)
-                        R_b = self.rotations[start:end]
-                        w_b = self.weights[start:end]
-                        rotated_atoms = rotate_atoms(atoms, R_b)
-                    else:
-                        raise
-
-            # Accumulate first and second moments for this batch
-            accumulate_rotational_moments(m1, m2, res_b, R_b, w_b)
-
-            # Clean-up
-            del rotated_atoms, res_b
-            try:
-                torch.cuda.empty_cache()
-            except Exception:
-                pass
-            start = end
-
-        # Finalize
-        avg = compute_rotational_average(m1, m2, self.wsum, suffix_std="_rot_std")
-        self.results = avg
-=======
         if len(self._rotations) == 0:
             super().calculate(atoms, properties, system_changes)
         else:
@@ -389,7 +219,6 @@
                     results[key].extend([value] if isinstance(value, float) else value)
             results = compute_rotational_average(results, self._rotations)
             self.results.update(results)
->>>>>>> ba315927
 
     def _get_uq_output(self, output_name: str):
         if output_name not in self.additional_outputs:
