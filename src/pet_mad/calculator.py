--- conflicted
+++ resolved
@@ -12,18 +12,15 @@
 
 from packaging.version import Version
 
-<<<<<<< HEAD
 from ._models import get_pet_mad, get_pet_mad_dos, _get_bandgap_model
-from ._version import LATEST_PET_MAD_VERSION, LATEST_PET_MAD_DOS_VERSION
 from .utils import get_num_electrons
-=======
 from ._models import get_pet_mad
 from ._version import (
-    LATEST_STABLE_VERSION,
-    UQ_AVAILABILITY_VERSION,
-    NC_AVAILABILITY_VERSION,
+    PET_MAD_LATEST_STABLE_VERSION,
+    PET_MAD_UQ_AVAILABILITY_VERSION,
+    PET_MAD_NC_AVAILABILITY_VERSION,
+    PET_MAD_DOS_LATEST_VERSION,
 )
->>>>>>> 04e74ff6
 
 
 class PETMADCalculator(MetatomicCalculator):
@@ -61,26 +58,22 @@
         """
 
         if version == "latest":
-<<<<<<< HEAD
-            version = Version(LATEST_PET_MAD_VERSION)
-=======
-            version = Version(LATEST_STABLE_VERSION)
->>>>>>> 04e74ff6
+            version = Version(PET_MAD_LATEST_STABLE_VERSION)
         if not isinstance(version, Version):
             version = Version(version)
 
-        if non_conservative and version < Version(NC_AVAILABILITY_VERSION):
+        if non_conservative and version < Version(PET_MAD_NC_AVAILABILITY_VERSION):
             raise NotImplementedError(
                 f"Non-conservative forces and stresses are not available for version {version}. "
-                f"Please use PET-MAD version {NC_AVAILABILITY_VERSION} or higher."
+                f"Please use PET-MAD version {PET_MAD_NC_AVAILABILITY_VERSION} or higher."
             )
 
         additional_outputs = {}
         if calculate_uncertainty or calculate_ensemble:
-            if version < Version(UQ_AVAILABILITY_VERSION):
+            if version < Version(PET_MAD_UQ_AVAILABILITY_VERSION):
                 raise NotImplementedError(
                     f"Energy uncertainty and ensemble are not available for version {version}. "
-                    f"Please use PET-MAD version {UQ_AVAILABILITY_VERSION} or higher, "
+                    f"Please use PET-MAD version {PET_MAD_UQ_AVAILABILITY_VERSION} or higher, "
                     f"or disable the calculation of energy uncertainty and energy ensemble."
                 )
             else:
@@ -121,7 +114,6 @@
             non_conservative=non_conservative,
         )
 
-<<<<<<< HEAD
 
 ENERGY_LOWER_BOUND = -159.6456
 ENERGY_UPPER_BOUND = 79.1528 + 1.5
@@ -143,7 +135,7 @@
         device: Optional[str] = None,
     ):
         if version == "latest":
-            version = Version(LATEST_PET_MAD_DOS_VERSION)
+            version = Version(PET_MAD_DOS_LATEST_VERSION)
         if not isinstance(version, Version):
             version = Version(version)
 
@@ -217,14 +209,13 @@
         )
         efermi = self.energy_grid[efermi_indices]
         return efermi
-=======
     def _get_uq_output(self, output_name: str):
         if output_name not in self.additional_outputs:
             quantity = output_name.split("_")[1]
             raise ValueError(
                 f"Energy {quantity} is not available. Please make sure that you have initialized the "
                 f"calculator with `calculate_{quantity}=True` and performed evaluation. "
-                f"This option is only available for PET-MAD version {UQ_AVAILABILITY_VERSION} or higher."
+                f"This option is only available for PET-MAD version {PET_MAD_UQ_AVAILABILITY_VERSION} or higher."
             )
         return (
             self.additional_outputs[output_name]
@@ -238,5 +229,4 @@
         return self._get_uq_output("energy_uncertainty")
 
     def get_energy_ensemble(self):
-        return self._get_uq_output("energy_ensemble")
->>>>>>> 04e74ff6
+        return self._get_uq_output("energy_ensemble")