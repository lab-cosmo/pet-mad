--- conflicted
+++ resolved
@@ -59,7 +59,6 @@
         >>> frames = ase.io.read("dataset.xyz", ":")
 
         >>> # Create visualization
-<<<<<<< HEAD
         >>> chemiscope.explore(
         ...     frames,
         ...     featurize=PETMADFeaturizer(version="latest")
@@ -67,9 +66,6 @@
 
         >>> # Get raw features without projection
         >>> raw_features = PETMADFeaturizer(version="latest", project=False)(frames, None)
-=======
-        >>> chemiscope.explore(frames, featurize=PETMADFeaturizer(version="latest"))
->>>>>>> d559cc6e
     """
 
     def __init__(
