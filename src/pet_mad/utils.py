import re
from pathlib import Path
<<<<<<< HEAD
from typing import List, Optional, Union
from urllib.parse import unquote

=======
from typing import Any, Dict, List, Optional, Union
from urllib.parse import unquote

import numpy as np
>>>>>>> d559cc6e
import torch
from ase import Atoms
from ase.units import kB
from huggingface_hub import hf_hub_download
from metatomic.torch import ModelMetadata
<<<<<<< HEAD
=======
from scipy.integrate import lebedev_rule
from scipy.spatial.transform import Rotation
>>>>>>> d559cc6e


hf_pattern = re.compile(
    r"(?P<endpoint>https://[^/]+)/"
    r"(?P<repo_id>[^/]+/[^/]+)/"
    r"resolve/"
    r"(?P<revision>[^/]+)/"
    r"(?P<filename>.+)"
)

NUM_ELECTRONS_PER_ELEMENT = {
    "Al": 3.0,
    "As": 5.0,
    "Ba": 10.0,
    "Be": 4.0,
    "Bi": 15.0,
    "B": 3.0,
    "Br": 7.0,
    "Ca": 10.0,
    "Cd": 12.0,
    "Cl": 7.0,
    "Co": 17.0,
    "C": 4.0,
    "Cr": 14.0,
    "Cs": 9.0,
    "Fe": 16.0,
    "F": 7.0,
    "Ga": 13.0,
    "Ge": 14.0,
    "H": 1.0,
    "In": 13.0,
    "I": 7.0,
    "Ir": 15.0,
    "K": 9.0,
    "Li": 3.0,
    "Mg": 2.0,
    "Mn": 15.0,
    "Na": 9.0,
    "Nb": 13.0,
    "Ni": 18.0,
    "N": 5.0,
    "O": 6.0,
    "Os": 16.0,
    "Pb": 14.0,
    "Po": 16.0,
    "P": 5.0,
    "Pt": 16.0,
    "Re": 15.0,
    "Rn": 18.0,
    "Sb": 15.0,
    "Se": 6.0,
    "Si": 4.0,
    "Sn": 14.0,
    "S": 6.0,
    "Sr": 10.0,
    "Ta": 13.0,
    "Te": 6.0,
    "Ti": 12.0,
    "Tl": 13.0,
    "V": 13.0,
    "W": 14.0,
    "Y": 11.0,
    "Zn": 20.0,
    "Zr": 12.0,
    "Ag": 19.0,
    "Ar": 8.0,
    "Au": 19.0,
    "Ce": 12.0,
    "Dy": 20.0,
    "Er": 22.0,
    "Eu": 17.0,
    "Gd": 18.0,
    "He": 2.0,
    "Hf": 12.0,
    "Hg": 20.0,
    "Ho": 21.0,
    "Kr": 8.0,
    "La": 11.0,
    "Lu": 25.0,
    "Mo": 14.0,
    "Nd": 14.0,
    "Ne": 8.0,
    "Pd": 18.0,
    "Pm": 15.0,
    "Pr": 13.0,
    "Rb": 9.0,
    "Rh": 17.0,
    "Ru": 16.0,
    "Sc": 11.0,
    "Sm": 16.0,
    "Tb": 19.0,
    "Tc": 15.0,
    "Tm": 23.0,
    "Xe": 18.0,
    "Yb": 24.0,
    "Cu": 11.0,
}

AVAILABLE_LEBEDEV_GRID_ORDERS = [
    3,
    5,
    7,
    9,
    11,
    13,
    15,
    17,
    19,
    21,
    23,
    25,
    27,
    29,
    31,
    35,
    41,
    47,
    53,
    59,
    65,
    71,
    77,
    83,
    89,
    95,
    101,
    107,
    113,
    119,
    125,
    131,
]


def get_so3_rotations(
    rotational_average_order: int,
    num_additional_rotations: int,
    axis: Optional[np.ndarray] = None,
) -> List[np.ndarray]:
    axis = np.array([0, 0, 1]) if axis is None else axis
    lebedev_grid = lebedev_rule(rotational_average_order)[0].T

    alphas = np.linspace(0, 2 * np.pi, num_additional_rotations, endpoint=False)
    additional_rotations = [
        Rotation.from_rotvec(axis * alpha).as_matrix() for alpha in alphas
    ]
    lebedev_rotations = [
        Rotation.align_vectors(rot_vector, [0, 0, 1])[0].as_matrix()
        for rot_vector in lebedev_grid
    ]
    rotations: List[np.ndarray] = []
    for lrot in lebedev_rotations:
        for prot in additional_rotations:
            rotations.append(lrot @ prot)
    return rotations


def rotate_atoms(atoms: Atoms, rotations: List[np.ndarray]) -> List[Atoms]:
    rotated_atoms_list = []
    has_cell = atoms.cell is not None and atoms.cell.rank > 0
    for rot in rotations:
        new_atoms = atoms.copy()
        new_atoms.positions = new_atoms.positions @ rot.T
        if has_cell:
            new_atoms.cell = new_atoms.cell @ rot.T
        rotated_atoms_list.append(new_atoms)
    return rotated_atoms_list


def compute_rotational_average(
    results: Dict[str, List[Any]], rotations: List[np.ndarray]
) -> Dict[str, Any]:
    new_results = {}
    for key, value in results.items():
        if "energy" in key:
            new_results[key] = np.mean(value)
            new_results[key + "_rot_std"] = np.std(value)
        elif "forces" in key:
            rotated_back_values = np.array(
                [val @ rot for rot, val in zip(rotations, value, strict=False)]
            )
            new_results[key] = rotated_back_values.mean(axis=0)
            new_results[key + "_rot_std"] = rotated_back_values.std(axis=0)
        elif "stress" in key:
            rotated_back_values = np.array(
                [rot.T @ val @ rot for rot, val in zip(rotations, value, strict=False)]
            )
            new_results[key] = rotated_back_values.mean(axis=0)
            new_results[key + "_rot_std"] = rotated_back_values.std(axis=0)
    return new_results


def get_pet_mad_metadata(version: str):
    return ModelMetadata(
        name=f"PET-MAD v{version}",
        description="A universal interatomic potential for advanced materials modeling",
        authors=[
            "Arslan Mazitov (arslan.mazitov@epfl.ch)",
            "Filippo Bigi",
            "Matthias Kellner",
            "Paolo Pegolo",
            "Davide Tisi",
            "Guillaume Fraux",
            "Sergey Pozdnyakov",
            "Philip Loche",
            "Michele Ceriotti (michele.ceriotti@epfl.ch)",
        ],
        references={
            "architecture": ["https://arxiv.org/abs/2305.19302v3"],
            "model": ["http://arxiv.org/abs/2503.14118"],
        },
    )


def get_pet_mad_dos_metadata(version: str):
    return ModelMetadata(
        name=f"PET-MAD-DOS v{version}",
<<<<<<< HEAD
        description="A universal machine learning model "
        "for the electronic density of states",
=======
        description="A universal machine learning model for the electronic density of states",  # noqa: E501
>>>>>>> d559cc6e
        authors=[
            "Wei Bin How (weibin.how@epfl.ch)",
            "Pol Febrer",
            "Sanggyu Chong",
            "Arslan Mazitov",
            "Filippo Bigi",
            "Matthias Kellner",
            "Sergey Pozdnyakov",
            "Michele Ceriotti (michele.ceriotti@epfl.ch)",
        ],
        references={
            "architecture": ["https://arxiv.org/abs/2508.09000"],
            "model": [],
        },
    )


def fermi_dirac_distribution(
    energies: torch.Tensor, mu: torch.Tensor, T: torch.Tensor
) -> torch.Tensor:
    """
    Fermi-Dirac distribution function.

    :param energies: Energy grid.
    :param mu: Fermi level.
    :param T: Temperature.
    :return: Fermi-Dirac distribution function.
    """
    x = -(energies - mu) / (kB * T)  # Note the negative sign
    return torch.sigmoid(x)


def get_num_electrons(atoms: Union[Atoms, List[Atoms]]) -> torch.Tensor:
    """
    Get the number of electrons for a given ase.Atoms object, or a list of ase.Atoms
    objects.

    :param atoms: ASE atoms object or a list of ASE atoms objects
    :return: Number of electrons for each ase.Atoms object stored in a torch.Tensor
        format.
    """
    num_electrons = []
    if isinstance(atoms, Atoms):
        atoms = [atoms]
    for item in atoms:
        num_electrons.append(
            int(sum([NUM_ELECTRONS_PER_ELEMENT[symbol] for symbol in item.symbols]))
        )
    num_electrons = torch.tensor(num_electrons)
    return num_electrons


def hf_hub_download_url(
    url: str,
    hf_token: Optional[str] = None,
    cache_dir: Optional[Union[str, Path]] = None,
) -> str:
    """Wrapper around `hf_hub_download` allowing passing the URL directly.

    Function is in inverse of `hf_hub_url`
    """

    match = hf_pattern.match(url)

    if not match:
        raise ValueError(f"URL '{url}' has an invalid format for the Hugging Face Hub.")

    endpoint = match.group("endpoint")
    repo_id = match.group("repo_id")
    revision = unquote(match.group("revision"))
    filename = unquote(match.group("filename"))

    # Extract subfolder if applicable
    parts = filename.split("/", 1)
    if len(parts) == 2:
        subfolder, filename = parts
    else:
        subfolder = None
    return hf_hub_download(
        repo_id=repo_id,
        filename=filename,
        subfolder=subfolder,
        cache_dir=cache_dir,
        revision=revision,
        token=hf_token,
        endpoint=endpoint,
    )<|MERGE_RESOLUTION|>--- conflicted
+++ resolved
@@ -1,25 +1,16 @@
 import re
 from pathlib import Path
-<<<<<<< HEAD
-from typing import List, Optional, Union
-from urllib.parse import unquote
-
-=======
 from typing import Any, Dict, List, Optional, Union
 from urllib.parse import unquote
 
 import numpy as np
->>>>>>> d559cc6e
 import torch
 from ase import Atoms
 from ase.units import kB
 from huggingface_hub import hf_hub_download
 from metatomic.torch import ModelMetadata
-<<<<<<< HEAD
-=======
 from scipy.integrate import lebedev_rule
 from scipy.spatial.transform import Rotation
->>>>>>> d559cc6e
 
 
 hf_pattern = re.compile(
@@ -237,12 +228,7 @@
 def get_pet_mad_dos_metadata(version: str):
     return ModelMetadata(
         name=f"PET-MAD-DOS v{version}",
-<<<<<<< HEAD
-        description="A universal machine learning model "
-        "for the electronic density of states",
-=======
         description="A universal machine learning model for the electronic density of states",  # noqa: E501
->>>>>>> d559cc6e
         authors=[
             "Wei Bin How (weibin.how@epfl.ch)",
             "Pol Febrer",
