<div align="center" width="600">
  <picture>
    <source srcset="https://github.com/lab-cosmo/pet-mad/raw/refs/heads/main/docs/static/pet-mad-logo-with-text-dark.svg" media="(prefers-color-scheme: dark)">
    <img src="https://github.com/lab-cosmo/pet-mad/raw/refs/heads/main/docs/static/pet-mad-logo-with-text.svg" alt="Figure">
  </picture>
</div>

# PET-MAD: A Universal Interatomic Potential for Advanced Materials Modeling

This repository contains **PET-MAD** - a universal interatomic potential for advanced materials modeling across the periodic table. This model is based on the **Point Edge Transformer (PET)** model trained on the **Massive Atomic Diversity (MAD) Dataset** and is capable of predicting energies and forces in complex atomistic simulations.

## Key Features

- **Universality**: PET-MAD is a generally-applicable model that can be used for a wide range of materials and molecules.
- **Accuracy**: PET-MAD achieves high accuracy in various types of atomistic simulations of organic and inorganic systems, comparable with system-specific models, while being fast and efficient.
- **Efficiency**: PET-MAD achieves high computational efficiency and low memory usage, making it suitable for large-scale simulations.
- **Infrastructure**: Various MD engines are available for diverse research and application needs.
- **HPC Compatibility**: Efficient in HPC environments for extensive simulations.

## Installation

You can install PET-MAD with pip:

```bash
pip install git+https://github.com/lab-cosmo/pet-mad.git
```

Or directly from PyPI (available soon):

```bash
pip install pet-mad
```

Alternatively, you can install PET-MAD from Anaconda, particularly useful for users integrating it with **LAMMPS**. We recommend installing [`Miniforge`](https://github.com/conda-forge/miniforge), a minimal conda installer. To install Miniforge on unix-like systems, run:

```bash
wget "https://github.com/conda-forge/miniforge/releases/latest/download/Miniforge3-$(uname)-$(uname -m).sh"
bash Miniforge3-$(uname)-$(uname -m).sh
```

Once Miniforge is installed, create a new conda environment and install PET-MAD with:

```bash
conda create -n pet-mad
conda activate pet-mad
conda install -c metatensor -c conda-forge pet-mad
```

## Usage

You can use the PET-MAD calculator, which is compatible with the Atomic Simulation Environment (ASE):

```python
from pet_mad.calculator import PETMADCalculator
from ase.build import bulk

atoms = bulk("Si", cubic=True, a=5.43, crystalstructure="diamond")
atoms.calc = PETMADCalculator(version="latest", device="cpu")
energy = atoms.get_potential_energy()
forces = atoms.get_forces()
```

## Pre-trained Models

Currently, we provide the following pre-trained models:

- **`latest`**: PET-MAD model trained on the MAD dataset, which contains 95,595 structures, including 3D and 2D inorganic crystals, surfaces, molecular crystals, nanoclusters, and molecules.

## Interfaces for Atomistic Simulations

PET-MAD integrates with the following atomistic simulation engines:

- **Atomic Simulation Environment (ASE)**
- **LAMMPS**
- **i-PI**
- **OpenMM** (coming soon)
- **GROMACS** (coming soon)

## Running PET-MAD with LAMMPS

### 1. Install LAMMPS with PET-MAD Support

To use PET-MAD with LAMMPS, install PET-MAD from Anaconda (see above). Then, install **LAMMPS-METATENSOR**, which enables PET-MAD support:

```bash
conda install -c metatensor -c conda-forge lammps-metatensor
```

For GPU-accelerated LAMMPS:

```bash
conda install -c metatensor -c conda-forge lammps-metatensor=*=cuda*
```

Different MPI implementations are available:

- **`nompi`**: Serial version
- **`openmpi`**: OpenMPI
- **`mpich`**: MPICH

Example for GPU-accelerated OpenMPI version:

```bash
conda install -c metatensor -c conda-forge lammps-metatensor=*=cuda*openmpi*
```

Please note, that this version is not KOKKOS-enabled, so it provides limited performance on GPUs.
The KOKKOS-enabled version of LAMMPS-METATENSOR will be available soon.

To use system-installed MPI for HPC, install dummy MPI packages first:

```bash
conda install "mpich=x.y.z=external_*"
conda install "openmpi=x.y.z=external_*"
```

### 2. Run LAMMPS with PET-MAD

Fetch the PET-MAD checkpoint from the HuggingFace repository:

```bash
mtt export https://huggingface.co/lab-cosmo/pet-mad/resolve/main/models/pet-mad-latest.ckpt
```

Prepare a **`lammps.in`** file:

```bash
# LAMMPS input file
units metal
atom_style atomic
read_data silicon.data
pair_style metatensor pet-mad-latest.pt device cpu extensions extensions/
pair_coeff * * 14
neighbor 2.0 bin
timestep 0.001
dump myDump all xyz 10 trajectory.xyz
dump_modify myDump element Si
thermo_style multi
thermo 1
velocity all create 300 87287 mom yes rot yes
fix 1 all nvt temp 300 300 0.10
run 100
```

Create a **`silicon.data`** file:

```bash
# LAMMPS data file for Silicon unit cell
8 atoms
1 atom types

0.0  5.43  xlo xhi
0.0  5.43  ylo yhi
0.0  5.43  zlo zhi

Masses

1  28.084999992775295 # Si

Atoms # atomic

1   1   0   0   0
2   1   1.3575   1.3575   1.3575
3   1   0   2.715   2.715
4   1   1.3575   4.0725   4.0725
5   1   2.715   0   2.715
6   1   4.0725   1.3575   4.0725
7   1   2.715   2.715   0
8   1   4.0725   4.0725   1.3575
```

Run LAMMPS. By default, LAMMPS installs the `lmp_serial` executable for 
the serial version and `lmp_mpi` for the MPI version. Because of that,
the running command will be different depending on the version:

```bash
lmp_serial -in lammps.in  # Serial version
mpirun -np 1 lmp_mpi -in lammps.in  # MPI version
```

### 3. Important Notes

- For **CPU calculations**, use a single MPI task unless simulating large systems (30+ Å box size). Multi-threading can be enabled via:
  
  ```bash
  export OMP_NUM_THREADS=4
  ```

- For **GPU calculations**, use **one MPI task per GPU**.

## Examples

More examples for **ASE, i-PI, and LAMMPS** are available in the [Atomistic Cookbook](https://atomistic-cookbook.org/examples/pet-mad/pet-mad.html).

## Fine-tuning

PET-MAD can be fine-tuned using the [Metatrain](https://metatensor.github.io/metatrain/latest/advanced-concepts/fine-tuning.html) library.

## Documentation

Additional documentation can be found in the [Metatensor](https://docs.metatensor.org) and [Metatrain](https://metatensor.github.io/metatrain/latest/index.html) repositories.

- [Training a model](https://metatensor.github.io/metatrain/latest/getting-started/usage.html#training)
- [Fine-tuning](https://metatensor.github.io/metatrain/latest/advanced-concepts/fine-tuning.html)
- [LAMMPS interface](https://docs.metatensor.org/latest/atomistic/engines/lammps.html)
- [i-PI interface](https://docs.metatensor.org/latest/atomistic/engines/ipi.html)

## Citing PET-MAD

If you use PET-MAD in your research, please cite:

```bibtex
<<<<<<< HEAD
@misc{PET-MAD-2025,
      title={PET-MAD, a universal interatomic potential for advanced materials modeling}, 
      author={Arslan Mazitov and Filippo Bigi and Matthias Kellner and Paolo Pegolo and Davide Tisi and Guillaume Fraux and Sergey Pozdnyakov and Philip Loche and Michele Ceriotti},
      year={2025},
      eprint={2503.14118},
      archivePrefix={arXiv},
      primaryClass={cond-mat.mtrl-sci},
      url={https://arxiv.org/abs/2503.14118}, 
=======
@article{pet-mad-2025,
    title={PET-MAD, a universal interatomic potential for advanced materials modeling},
    author={Mazitov, Arslan et al.},
    journal={arXiv preprint arXiv:2503.14118},
    year={2025}
>>>>>>> 5c1f5fbc
}<|MERGE_RESOLUTION|>--- conflicted
+++ resolved
@@ -210,7 +210,6 @@
 If you use PET-MAD in your research, please cite:
 
 ```bibtex
-<<<<<<< HEAD
 @misc{PET-MAD-2025,
       title={PET-MAD, a universal interatomic potential for advanced materials modeling}, 
       author={Arslan Mazitov and Filippo Bigi and Matthias Kellner and Paolo Pegolo and Davide Tisi and Guillaume Fraux and Sergey Pozdnyakov and Philip Loche and Michele Ceriotti},
@@ -218,12 +217,5 @@
       eprint={2503.14118},
       archivePrefix={arXiv},
       primaryClass={cond-mat.mtrl-sci},
-      url={https://arxiv.org/abs/2503.14118}, 
-=======
-@article{pet-mad-2025,
-    title={PET-MAD, a universal interatomic potential for advanced materials modeling},
-    author={Mazitov, Arslan et al.},
-    journal={arXiv preprint arXiv:2503.14118},
-    year={2025}
->>>>>>> 5c1f5fbc
+      url={https://arxiv.org/abs/2503.14118}
 }