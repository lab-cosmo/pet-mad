from pet_mad.calculator import PETMADCalculator
<<<<<<< HEAD
from pet_mad.utils import (
    rotate_atoms,
    compute_rotational_average,
    accumulate_rotational_moments,
)
import numpy as np
from ase import Atoms
from ase.build import bulk
=======
from pet_mad.utils import rotate_atoms, get_so3_rotations, compute_rotational_average
from ase.build import bulk, molecule
>>>>>>> ba315927
import pytest

GRID_ORDERS = [3, 5, 7]
NUM_ROTATIONS = [4, 8, 12]
BATCH_SIZES = [1, 2, 4, 8]


<<<<<<< HEAD
def rotz(theta):
    c, s = np.cos(theta), np.sin(theta)
    return np.array([[c, -s, 0.0], [s, c, 0.0], [0.0, 0.0, 1.0]], dtype=float)


def rotx(theta):
    c, s = np.cos(theta), np.sin(theta)
    return np.array([[1.0, 0.0, 0.0], [0.0, c, -s], [0.0, s, c]], dtype=float)


def test_rot_averaging():
=======
@pytest.mark.parametrize("order", GRID_ORDERS)
@pytest.mark.parametrize("num_rotations", NUM_ROTATIONS)
def test_get_rotations(order, num_rotations):
    rotations = get_so3_rotations(order, num_rotations)
    random_vector = np.random.rand(3)
    random_vector = random_vector / np.linalg.norm(random_vector)
    rotated_vectors = [rotation @ random_vector for rotation in rotations]
    np.testing.assert_allclose(np.linalg.norm(rotated_vectors, axis=1), 1.0)
    np.testing.assert_allclose(
        np.linalg.norm(np.sum(rotated_vectors, axis=0)), 0.0, atol=1e-10, rtol=1e-10
    )


def test_rotate_atoms():
    atoms = molecule("H2O")
    rotations = get_so3_rotations(3, 4)
    rotated_atoms = rotate_atoms(atoms, rotations)
    assert len(rotated_atoms) == len(rotations)
    for rotation, item in zip(rotations, rotated_atoms):
        np.testing.assert_allclose(
            item.get_positions(), atoms.get_positions() @ rotation.T
        )
        if atoms.cell is not None:
            np.testing.assert_allclose(item.get_cell(), atoms.cell.array @ rotation.T)


def test_compute_rotational_average():
    rotations = get_so3_rotations(3, 4)
    base_forces = np.random.rand(8, 3)  # n_atoms, 3
    base_stress = np.random.rand(3, 3)  # 3, 3
    results = {
        "energy": [1.0, 2.0, 3.0],
        "forces": [base_forces @ rotation.T for rotation in rotations],
        "stress": [rotation @ base_stress @ rotation.T for rotation in rotations],
    }
    rotations = get_so3_rotations(3, 4)
    averaged_results = compute_rotational_average(results, rotations)
    assert "energy_rot_std" in averaged_results
    assert "forces_rot_std" in averaged_results
    assert "stress_rot_std" in averaged_results
    np.testing.assert_allclose(averaged_results["energy"], 2.0)
    np.testing.assert_allclose(averaged_results["forces"], base_forces)
    np.testing.assert_allclose(averaged_results["stress"], base_stress)
    np.testing.assert_allclose(
        averaged_results["energy_rot_std"], np.std(results["energy"])
    )
    np.testing.assert_allclose(
        averaged_results["forces_rot_std"], 0.0, atol=1e-10, rtol=1e-10
    )
    np.testing.assert_allclose(
        averaged_results["stress_rot_std"], 0.0, atol=1e-10, rtol=1e-10
    )


@pytest.mark.parametrize("order", GRID_ORDERS)
def test_calc_rot_averaging(order):
>>>>>>> ba315927
    atoms = bulk("Si", cubic=True, a=5.43, crystalstructure="diamond")
    atoms.rattle(0.05)
    calc = PETMADCalculator()
    atoms.calc = calc
<<<<<<< HEAD

    for order in GRID_ORDERS:
        if order == 2:
            with pytest.raises(
                ValueError, match="Lebedev-Laikov grid order 2 is not available."
            ):
                atoms.calc = PETMADCalculator(rotational_average_order=order)
        else:
            leb_calc = PETMADCalculator(rotational_average_order=order)
            atoms.calc = leb_calc
            atoms.get_potential_energy()
            atoms.get_forces()
            atoms.get_stress()

            assert "energy_rot_std" in atoms.calc.results
            assert "forces_rot_std" in atoms.calc.results
            assert "stress_rot_std" in atoms.calc.results


def test_rotate_atoms_positions_and_cell():
    """rotate_atoms must rotate positions and cell as r' = r @ R^T (row-vectors)."""
    # simple triatomic + cubic cell
    a0 = Atoms(
        "H2O",
        positions=[[0.0, 0.0, 0.0], [0.0, 1.0, 0.0], [0.2, 0.3, 0.0]],
        cell=np.eye(3),
        pbc=True,
    )
    R = rotz(np.pi / 2)[None, ...]  # (1,3,3)
    out = rotate_atoms(a0, R)
    a1 = out[0]

    # expected
    pos_ref = a0.get_positions() @ R[0].T
    cell_ref = a0.cell.array @ R[0].T
    np.testing.assert_allclose(a1.get_positions(), pos_ref, atol=1e-14)
    np.testing.assert_allclose(a1.cell.array, cell_ref, atol=1e-14)


def test_accumulate_and_finalize_energy_mean_std():
    """Streaming mean/std for scalar energies equals weighted formulas."""
    rng = np.random.default_rng(0)
    B = 10
    energies = rng.normal(0.0, 1.0, size=B)
    w = rng.random(B) + 0.1
    R = np.stack([rotz(0.1 * i) for i in range(B)], axis=0)

    m1, m2 = {}, {}
    res_b = {"energy": energies}
    accumulate_rotational_moments(m1, m2, res_b, R, w)
    out = compute_rotational_average(m1, m2, float(w.sum()), suffix_std="_rot_std")

    E_mean_ref = (energies * w).sum() / w.sum()
    E_var_ref = (energies**2 * w).sum() / w.sum() - E_mean_ref**2
    E_std_ref = np.sqrt(max(E_var_ref, 0.0))

    assert out["energy"] == pytest.approx(E_mean_ref, rel=1e-12, abs=0.0)
    assert out["energy_rot_std"] == pytest.approx(E_std_ref, rel=1e-12, abs=0.0)


def test_forces_rotation_and_zero_std_when_equivariant():
    """
    If model outputs are perfect rotations of a fixed lab force, mean recovers lab force
    and std=0.
    """
    B, N = 8, 5
    R = np.stack([rotx(0.3 * i) for i in range(B)], axis=0)
    w = np.ones(B)

    F_lab_true = np.ones((N, 3))  # fixed lab-frame force
    # model returns forces in rotated frame: F_rot = F_lab @ R^T
    F_rot = np.matmul(F_lab_true[None, :, :], np.transpose(R, (0, 2, 1)))  # (B,N,3)

    m1, m2 = {}, {}
    res_b = {"forces": F_rot}
    accumulate_rotational_moments(m1, m2, res_b, R, w)
    out = compute_rotational_average(m1, m2, float(w.sum()), suffix_std="_rot_std")

    np.testing.assert_allclose(out["forces"], F_lab_true, atol=1e-14)
    np.testing.assert_allclose(out["forces_rot_std"], 0.0, atol=1e-14)


def test_stress_rotation_and_zero_std_when_equivariant():
    """
    If model outputs are perfect rotations of a fixed lab stress, mean recovers lab
    stress and std=0.
    """
    B = 9
    R = np.stack([rotz(0.2 * i) @ rotx(0.1 * i) for i in range(B)], axis=0)
    w = np.linspace(0.5, 1.5, B)

    S_lab_true = np.diag([2.0, 3.0, 5.0])
    # model returns stress in rotated frame: S_rot = R^T S_lab R
    S_rot = np.matmul(np.transpose(R, (0, 2, 1)), np.matmul(S_lab_true[None, :, :], R))

    m1, m2 = {}, {}
    res_b = {"stress": S_rot}
    accumulate_rotational_moments(m1, m2, res_b, R, w)
    out = compute_rotational_average(m1, m2, float(w.sum()), suffix_std="_rot_std")

    np.testing.assert_allclose(out["stress"], S_lab_true, atol=1e-14)
    np.testing.assert_allclose(out["stress_rot_std"], np.zeros((3, 3)), atol=1e-7)


def test_streaming_equals_naive_vector_tensor():
    """Streaming accumulation equals naive stack-and-reduce for arbitrary data."""
    rng = np.random.default_rng(1)
    B, N = 11, 7
    R = np.stack(
        [rotx(rng.uniform(0, np.pi)) @ rotz(rng.uniform(0, np.pi)) for _ in range(B)],
        axis=0,
    )
    w = rng.random(B) + 0.2

    # arbitrary "rotated-frame" data
    F_rot = rng.normal(size=(B, N, 3))
    S_rot = rng.normal(size=(B, 3, 3))

    # naive rotate-back then weighted mean/std
    F_lab = np.matmul(F_rot, R)  # (B,N,3)
    S_lab = np.matmul(R, np.matmul(S_rot, np.transpose(R, (0, 2, 1))))

    W = w.sum()
    F_mean_ref = (F_lab * w[:, None, None]).sum(0) / W
    F_std_ref = np.sqrt(((F_lab**2) * w[:, None, None]).sum(0) / W - F_mean_ref**2)

    S_mean_ref = (S_lab * w[:, None, None]).sum(0) / W
    S_std_ref = np.sqrt(((S_lab**2) * w[:, None, None]).sum(0) / W - S_mean_ref**2)

    m1, m2 = {}, {}
    res_b = {"forces": F_rot, "stress": S_rot}
    accumulate_rotational_moments(m1, m2, res_b, R, w)
    out = compute_rotational_average(m1, m2, float(W), suffix_std="_rot_std")

    np.testing.assert_allclose(out["forces"], F_mean_ref, atol=1e-12)
    np.testing.assert_allclose(out["forces_rot_std"], F_std_ref, atol=1e-12)
    np.testing.assert_allclose(out["stress"], S_mean_ref, atol=1e-12)
    np.testing.assert_allclose(out["stress_rot_std"], S_std_ref, atol=1e-7)


@pytest.fixture
def calc_with_rotavg(monkeypatch):
    """
    Construct PETMADCalculator with rotational averaging enabled and
    monkeypatch its compute_energy to return controlled per-rotation data.

    The per-rotation rotation matrix R is attached on Atoms.info["R"]
    by monkeypatching rotate_atoms; we still call your rotate_atoms internally.
    """
    # Keep original rotate_atoms
    from pet_mad.calculator import rotate_atoms as rotate_atoms_original

    def rotate_atoms_with_info(atoms, rotations):
        lst = rotate_atoms_original(atoms, rotations)
        for a, R in zip(lst, rotations):
            a.info["R"] = R
        return lst

    monkeypatch.setattr(
        "pet_mad.calculator.rotate_atoms", rotate_atoms_with_info, raising=True
    )

    # Create a calculator
    calc = PETMADCalculator(
        rotational_average_order=3,
        initial_batch_size=16,
        min_batch_size=1,
    )

    # Controlled lab-frame "truth"
    E_true = 2.5
    F_lab_true = np.array([[1.0, -2.0, 0.5], [0.0, 0.0, 0.0]], dtype=float)
    S_lab_true = np.diag([1.0, 4.0, 9.0]).astype(float)

    def fake_compute_energy(atoms_list, compute_forces_and_stresses=True):
        energies = [E_true] * len(atoms_list)
        out = {"energy": np.asarray(energies, dtype=float)}
        if compute_forces_and_stresses:
            forces = [(F_lab_true @ a.info["R"].T) for a in atoms_list]
            stresses = [(a.info["R"].T @ S_lab_true @ a.info["R"]) for a in atoms_list]
            out["forces"] = np.asarray(forces, dtype=float)
            out["stress"] = np.asarray(stresses, dtype=float)
        return out

    monkeypatch.setattr(calc, "compute_energy", fake_compute_energy, raising=True)
    return calc, E_true, F_lab_true, S_lab_true


def test_calculator_rotational_average_mean_and_std(calc_with_rotavg):
    calc, E_true, F_lab_true, S_lab_true = calc_with_rotavg

    atoms = Atoms("He", positions=[[0.0, 0.0, 0.0]])
    atoms.calc = calc

    # Trigger ASE call path with averaging
    E = atoms.get_potential_energy()
    F = atoms.get_forces()
    S = atoms.get_stress(voigt=False)

    assert E == pytest.approx(E_true, abs=1e-12)
    np.testing.assert_allclose(F, F_lab_true, atol=1e-12)
    np.testing.assert_allclose(S, S_lab_true, atol=1e-12)

    # std are available in results with suffix "_rot_std" and must be ~0
    assert calc.results["energy_rot_std"] == pytest.approx(0.0, abs=1e-12)
    np.testing.assert_allclose(
        calc.results["forces_rot_std"],
        np.zeros_like(calc.results["forces_rot_std"]),
        atol=1e-12,
    )
    np.testing.assert_allclose(
        calc.results["stress_rot_std"],
        np.zeros_like(calc.results["stress_rot_std"]),
        atol=1e-6,
    )


def test_calculator_adaptive_backoff(monkeypatch, calc_with_rotavg):
    """
    Force OOM-like behavior by raising an exception when batch_size > threshold.
    Verify that the calculator halves the batch and succeeds.
    """
    calc, E_true, F_lab_true, S_lab_true = calc_with_rotavg
    threshold = 4

    call_counts = {"calls": 0}

    def compute_energy_failing_for_large_batches(
        atoms_list, compute_forces_and_stresses=True
    ):
        call_counts["calls"] += 1
        if len(atoms_list) > threshold:
            raise RuntimeError(
                "CUDA out of memory"
            )  # your _compute_rotational_average checks this text
        # fall back to the successful path
        energies = [E_true] * len(atoms_list)
        out = {"energy": np.asarray(energies)}

        if compute_forces_and_stresses:
            forces = [(F_lab_true @ a.info["R"].T) for a in atoms_list]
            stresses = [(a.info["R"].T @ S_lab_true @ a.info["R"]) for a in atoms_list]
            out["forces"] = np.asarray(forces)
            out["stress"] = np.asarray(stresses)
        return out

    monkeypatch.setattr(
        calc, "compute_energy", compute_energy_failing_for_large_batches, raising=True
    )

    atoms = Atoms("He", positions=[[0.0, 0.0, 0.0]])
    atoms.calc = calc

    # Should complete successfully after backoff
    E = atoms.get_potential_energy()
    F = atoms.get_forces()
    S = atoms.get_stress(voigt=False)

    assert E == pytest.approx(E_true, abs=1e-12)
    np.testing.assert_allclose(F, F_lab_true, atol=1e-12)
    np.testing.assert_allclose(S, S_lab_true, atol=1e-12)
    assert call_counts["calls"] >= 2  # at least one failure + retries


def test_unknown_key_is_rejected_in_accumulator():
    """
    Check the accumulator raises KeyError for non-per-rotation keys.
    """
    B = 3
    R = np.stack([np.eye(3) for _ in range(B)], axis=0)
    w = np.ones(B)
    m1, m2 = {}, {}
    res_b = {"foo": np.array([1.0])}  # not per-rotation; your code raises
    with pytest.raises(KeyError):
        accumulate_rotational_moments(m1, m2, res_b, R, w)
=======

    target_energy = atoms.get_potential_energy()
    target_forces = atoms.get_forces()
    target_stress = atoms.get_stress()

    atoms.calc = PETMADCalculator(rotational_average_order=order)
    averaged_energy = atoms.get_potential_energy()
    averaged_forces = atoms.get_forces()
    averaged_stress = atoms.get_stress()
    assert "energy_rot_std" in atoms.calc.results
    assert "forces_rot_std" in atoms.calc.results
    assert "stress_rot_std" in atoms.calc.results
    np.testing.assert_allclose(averaged_energy, target_energy, atol=1e-2)
    np.testing.assert_allclose(averaged_forces, target_forces, atol=1e-2)
    np.testing.assert_allclose(averaged_stress, target_stress, atol=1e-2)


@pytest.mark.parametrize("batch_size", BATCH_SIZES)
def test_batched_calc_rot_averaging(batch_size):
    atoms = bulk("Si", cubic=True, a=5.43, crystalstructure="diamond")
    atoms.rattle(0.05)
    calc = PETMADCalculator(rotational_average_order=3)
    batched_calc = PETMADCalculator(
        rotational_average_order=3, rotational_average_batch_size=batch_size
    )
    atoms.calc = calc
    target_energy = atoms.get_potential_energy()
    target_forces = atoms.get_forces()
    target_stress = atoms.get_stress()

    atoms.calc = batched_calc
    batched_energy = atoms.get_potential_energy()
    batched_forces = atoms.get_forces()
    batched_stress = atoms.get_stress()

    np.testing.assert_allclose(batched_energy, target_energy, atol=1e-6)
    np.testing.assert_allclose(batched_forces, target_forces, atol=1e-6)
    np.testing.assert_allclose(batched_stress, target_stress, atol=1e-6)


def test_raises_bad_grid_order_error():
    with pytest.raises(
        ValueError, match="Lebedev-Laikov grid order 2 is not available."
    ):
        PETMADCalculator(rotational_average_order=2)
>>>>>>> ba315927
<|MERGE_RESOLUTION|>--- conflicted
+++ resolved
@@ -1,37 +1,14 @@
 from pet_mad.calculator import PETMADCalculator
-<<<<<<< HEAD
-from pet_mad.utils import (
-    rotate_atoms,
-    compute_rotational_average,
-    accumulate_rotational_moments,
-)
-import numpy as np
-from ase import Atoms
-from ase.build import bulk
-=======
 from pet_mad.utils import rotate_atoms, get_so3_rotations, compute_rotational_average
 from ase.build import bulk, molecule
->>>>>>> ba315927
 import pytest
+import numpy as np
 
 GRID_ORDERS = [3, 5, 7]
 NUM_ROTATIONS = [4, 8, 12]
 BATCH_SIZES = [1, 2, 4, 8]
 
 
-<<<<<<< HEAD
-def rotz(theta):
-    c, s = np.cos(theta), np.sin(theta)
-    return np.array([[c, -s, 0.0], [s, c, 0.0], [0.0, 0.0, 1.0]], dtype=float)
-
-
-def rotx(theta):
-    c, s = np.cos(theta), np.sin(theta)
-    return np.array([[1.0, 0.0, 0.0], [0.0, c, -s], [0.0, s, c]], dtype=float)
-
-
-def test_rot_averaging():
-=======
 @pytest.mark.parametrize("order", GRID_ORDERS)
 @pytest.mark.parametrize("num_rotations", NUM_ROTATIONS)
 def test_get_rotations(order, num_rotations):
@@ -88,288 +65,10 @@
 
 @pytest.mark.parametrize("order", GRID_ORDERS)
 def test_calc_rot_averaging(order):
->>>>>>> ba315927
     atoms = bulk("Si", cubic=True, a=5.43, crystalstructure="diamond")
     atoms.rattle(0.05)
     calc = PETMADCalculator()
     atoms.calc = calc
-<<<<<<< HEAD
-
-    for order in GRID_ORDERS:
-        if order == 2:
-            with pytest.raises(
-                ValueError, match="Lebedev-Laikov grid order 2 is not available."
-            ):
-                atoms.calc = PETMADCalculator(rotational_average_order=order)
-        else:
-            leb_calc = PETMADCalculator(rotational_average_order=order)
-            atoms.calc = leb_calc
-            atoms.get_potential_energy()
-            atoms.get_forces()
-            atoms.get_stress()
-
-            assert "energy_rot_std" in atoms.calc.results
-            assert "forces_rot_std" in atoms.calc.results
-            assert "stress_rot_std" in atoms.calc.results
-
-
-def test_rotate_atoms_positions_and_cell():
-    """rotate_atoms must rotate positions and cell as r' = r @ R^T (row-vectors)."""
-    # simple triatomic + cubic cell
-    a0 = Atoms(
-        "H2O",
-        positions=[[0.0, 0.0, 0.0], [0.0, 1.0, 0.0], [0.2, 0.3, 0.0]],
-        cell=np.eye(3),
-        pbc=True,
-    )
-    R = rotz(np.pi / 2)[None, ...]  # (1,3,3)
-    out = rotate_atoms(a0, R)
-    a1 = out[0]
-
-    # expected
-    pos_ref = a0.get_positions() @ R[0].T
-    cell_ref = a0.cell.array @ R[0].T
-    np.testing.assert_allclose(a1.get_positions(), pos_ref, atol=1e-14)
-    np.testing.assert_allclose(a1.cell.array, cell_ref, atol=1e-14)
-
-
-def test_accumulate_and_finalize_energy_mean_std():
-    """Streaming mean/std for scalar energies equals weighted formulas."""
-    rng = np.random.default_rng(0)
-    B = 10
-    energies = rng.normal(0.0, 1.0, size=B)
-    w = rng.random(B) + 0.1
-    R = np.stack([rotz(0.1 * i) for i in range(B)], axis=0)
-
-    m1, m2 = {}, {}
-    res_b = {"energy": energies}
-    accumulate_rotational_moments(m1, m2, res_b, R, w)
-    out = compute_rotational_average(m1, m2, float(w.sum()), suffix_std="_rot_std")
-
-    E_mean_ref = (energies * w).sum() / w.sum()
-    E_var_ref = (energies**2 * w).sum() / w.sum() - E_mean_ref**2
-    E_std_ref = np.sqrt(max(E_var_ref, 0.0))
-
-    assert out["energy"] == pytest.approx(E_mean_ref, rel=1e-12, abs=0.0)
-    assert out["energy_rot_std"] == pytest.approx(E_std_ref, rel=1e-12, abs=0.0)
-
-
-def test_forces_rotation_and_zero_std_when_equivariant():
-    """
-    If model outputs are perfect rotations of a fixed lab force, mean recovers lab force
-    and std=0.
-    """
-    B, N = 8, 5
-    R = np.stack([rotx(0.3 * i) for i in range(B)], axis=0)
-    w = np.ones(B)
-
-    F_lab_true = np.ones((N, 3))  # fixed lab-frame force
-    # model returns forces in rotated frame: F_rot = F_lab @ R^T
-    F_rot = np.matmul(F_lab_true[None, :, :], np.transpose(R, (0, 2, 1)))  # (B,N,3)
-
-    m1, m2 = {}, {}
-    res_b = {"forces": F_rot}
-    accumulate_rotational_moments(m1, m2, res_b, R, w)
-    out = compute_rotational_average(m1, m2, float(w.sum()), suffix_std="_rot_std")
-
-    np.testing.assert_allclose(out["forces"], F_lab_true, atol=1e-14)
-    np.testing.assert_allclose(out["forces_rot_std"], 0.0, atol=1e-14)
-
-
-def test_stress_rotation_and_zero_std_when_equivariant():
-    """
-    If model outputs are perfect rotations of a fixed lab stress, mean recovers lab
-    stress and std=0.
-    """
-    B = 9
-    R = np.stack([rotz(0.2 * i) @ rotx(0.1 * i) for i in range(B)], axis=0)
-    w = np.linspace(0.5, 1.5, B)
-
-    S_lab_true = np.diag([2.0, 3.0, 5.0])
-    # model returns stress in rotated frame: S_rot = R^T S_lab R
-    S_rot = np.matmul(np.transpose(R, (0, 2, 1)), np.matmul(S_lab_true[None, :, :], R))
-
-    m1, m2 = {}, {}
-    res_b = {"stress": S_rot}
-    accumulate_rotational_moments(m1, m2, res_b, R, w)
-    out = compute_rotational_average(m1, m2, float(w.sum()), suffix_std="_rot_std")
-
-    np.testing.assert_allclose(out["stress"], S_lab_true, atol=1e-14)
-    np.testing.assert_allclose(out["stress_rot_std"], np.zeros((3, 3)), atol=1e-7)
-
-
-def test_streaming_equals_naive_vector_tensor():
-    """Streaming accumulation equals naive stack-and-reduce for arbitrary data."""
-    rng = np.random.default_rng(1)
-    B, N = 11, 7
-    R = np.stack(
-        [rotx(rng.uniform(0, np.pi)) @ rotz(rng.uniform(0, np.pi)) for _ in range(B)],
-        axis=0,
-    )
-    w = rng.random(B) + 0.2
-
-    # arbitrary "rotated-frame" data
-    F_rot = rng.normal(size=(B, N, 3))
-    S_rot = rng.normal(size=(B, 3, 3))
-
-    # naive rotate-back then weighted mean/std
-    F_lab = np.matmul(F_rot, R)  # (B,N,3)
-    S_lab = np.matmul(R, np.matmul(S_rot, np.transpose(R, (0, 2, 1))))
-
-    W = w.sum()
-    F_mean_ref = (F_lab * w[:, None, None]).sum(0) / W
-    F_std_ref = np.sqrt(((F_lab**2) * w[:, None, None]).sum(0) / W - F_mean_ref**2)
-
-    S_mean_ref = (S_lab * w[:, None, None]).sum(0) / W
-    S_std_ref = np.sqrt(((S_lab**2) * w[:, None, None]).sum(0) / W - S_mean_ref**2)
-
-    m1, m2 = {}, {}
-    res_b = {"forces": F_rot, "stress": S_rot}
-    accumulate_rotational_moments(m1, m2, res_b, R, w)
-    out = compute_rotational_average(m1, m2, float(W), suffix_std="_rot_std")
-
-    np.testing.assert_allclose(out["forces"], F_mean_ref, atol=1e-12)
-    np.testing.assert_allclose(out["forces_rot_std"], F_std_ref, atol=1e-12)
-    np.testing.assert_allclose(out["stress"], S_mean_ref, atol=1e-12)
-    np.testing.assert_allclose(out["stress_rot_std"], S_std_ref, atol=1e-7)
-
-
-@pytest.fixture
-def calc_with_rotavg(monkeypatch):
-    """
-    Construct PETMADCalculator with rotational averaging enabled and
-    monkeypatch its compute_energy to return controlled per-rotation data.
-
-    The per-rotation rotation matrix R is attached on Atoms.info["R"]
-    by monkeypatching rotate_atoms; we still call your rotate_atoms internally.
-    """
-    # Keep original rotate_atoms
-    from pet_mad.calculator import rotate_atoms as rotate_atoms_original
-
-    def rotate_atoms_with_info(atoms, rotations):
-        lst = rotate_atoms_original(atoms, rotations)
-        for a, R in zip(lst, rotations):
-            a.info["R"] = R
-        return lst
-
-    monkeypatch.setattr(
-        "pet_mad.calculator.rotate_atoms", rotate_atoms_with_info, raising=True
-    )
-
-    # Create a calculator
-    calc = PETMADCalculator(
-        rotational_average_order=3,
-        initial_batch_size=16,
-        min_batch_size=1,
-    )
-
-    # Controlled lab-frame "truth"
-    E_true = 2.5
-    F_lab_true = np.array([[1.0, -2.0, 0.5], [0.0, 0.0, 0.0]], dtype=float)
-    S_lab_true = np.diag([1.0, 4.0, 9.0]).astype(float)
-
-    def fake_compute_energy(atoms_list, compute_forces_and_stresses=True):
-        energies = [E_true] * len(atoms_list)
-        out = {"energy": np.asarray(energies, dtype=float)}
-        if compute_forces_and_stresses:
-            forces = [(F_lab_true @ a.info["R"].T) for a in atoms_list]
-            stresses = [(a.info["R"].T @ S_lab_true @ a.info["R"]) for a in atoms_list]
-            out["forces"] = np.asarray(forces, dtype=float)
-            out["stress"] = np.asarray(stresses, dtype=float)
-        return out
-
-    monkeypatch.setattr(calc, "compute_energy", fake_compute_energy, raising=True)
-    return calc, E_true, F_lab_true, S_lab_true
-
-
-def test_calculator_rotational_average_mean_and_std(calc_with_rotavg):
-    calc, E_true, F_lab_true, S_lab_true = calc_with_rotavg
-
-    atoms = Atoms("He", positions=[[0.0, 0.0, 0.0]])
-    atoms.calc = calc
-
-    # Trigger ASE call path with averaging
-    E = atoms.get_potential_energy()
-    F = atoms.get_forces()
-    S = atoms.get_stress(voigt=False)
-
-    assert E == pytest.approx(E_true, abs=1e-12)
-    np.testing.assert_allclose(F, F_lab_true, atol=1e-12)
-    np.testing.assert_allclose(S, S_lab_true, atol=1e-12)
-
-    # std are available in results with suffix "_rot_std" and must be ~0
-    assert calc.results["energy_rot_std"] == pytest.approx(0.0, abs=1e-12)
-    np.testing.assert_allclose(
-        calc.results["forces_rot_std"],
-        np.zeros_like(calc.results["forces_rot_std"]),
-        atol=1e-12,
-    )
-    np.testing.assert_allclose(
-        calc.results["stress_rot_std"],
-        np.zeros_like(calc.results["stress_rot_std"]),
-        atol=1e-6,
-    )
-
-
-def test_calculator_adaptive_backoff(monkeypatch, calc_with_rotavg):
-    """
-    Force OOM-like behavior by raising an exception when batch_size > threshold.
-    Verify that the calculator halves the batch and succeeds.
-    """
-    calc, E_true, F_lab_true, S_lab_true = calc_with_rotavg
-    threshold = 4
-
-    call_counts = {"calls": 0}
-
-    def compute_energy_failing_for_large_batches(
-        atoms_list, compute_forces_and_stresses=True
-    ):
-        call_counts["calls"] += 1
-        if len(atoms_list) > threshold:
-            raise RuntimeError(
-                "CUDA out of memory"
-            )  # your _compute_rotational_average checks this text
-        # fall back to the successful path
-        energies = [E_true] * len(atoms_list)
-        out = {"energy": np.asarray(energies)}
-
-        if compute_forces_and_stresses:
-            forces = [(F_lab_true @ a.info["R"].T) for a in atoms_list]
-            stresses = [(a.info["R"].T @ S_lab_true @ a.info["R"]) for a in atoms_list]
-            out["forces"] = np.asarray(forces)
-            out["stress"] = np.asarray(stresses)
-        return out
-
-    monkeypatch.setattr(
-        calc, "compute_energy", compute_energy_failing_for_large_batches, raising=True
-    )
-
-    atoms = Atoms("He", positions=[[0.0, 0.0, 0.0]])
-    atoms.calc = calc
-
-    # Should complete successfully after backoff
-    E = atoms.get_potential_energy()
-    F = atoms.get_forces()
-    S = atoms.get_stress(voigt=False)
-
-    assert E == pytest.approx(E_true, abs=1e-12)
-    np.testing.assert_allclose(F, F_lab_true, atol=1e-12)
-    np.testing.assert_allclose(S, S_lab_true, atol=1e-12)
-    assert call_counts["calls"] >= 2  # at least one failure + retries
-
-
-def test_unknown_key_is_rejected_in_accumulator():
-    """
-    Check the accumulator raises KeyError for non-per-rotation keys.
-    """
-    B = 3
-    R = np.stack([np.eye(3) for _ in range(B)], axis=0)
-    w = np.ones(B)
-    m1, m2 = {}, {}
-    res_b = {"foo": np.array([1.0])}  # not per-rotation; your code raises
-    with pytest.raises(KeyError):
-        accumulate_rotational_moments(m1, m2, res_b, R, w)
-=======
 
     target_energy = atoms.get_potential_energy()
     target_forces = atoms.get_forces()
@@ -414,5 +113,4 @@
     with pytest.raises(
         ValueError, match="Lebedev-Laikov grid order 2 is not available."
     ):
-        PETMADCalculator(rotational_average_order=2)
->>>>>>> ba315927
+        PETMADCalculator(rotational_average_order=2)